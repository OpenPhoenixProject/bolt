# frozen_string_literal: true

require 'bolt_spec/bolt_context'
require 'bolt_spec/plans/mock_executor'
require 'bolt/pal'

# These helpers are intended to be used for plan unit testing without calling
# out to target nodes. It uses the BoltContext helper to set up a mock executor
# which allows calls to run_* functions to be stubbed for testing. The context
# helper also loads Bolt datatypes and plan functions to be used by the code
# being tested.
#
# Stub matching
#
# Stubs match invocations of run_* functions by default matching any call but
# with_targets and with_params helpers can further restrict the stub to match
# more exact invocations. It's possible a call to run_* could match multiple
# stubs. In this case the mock executor will first check for stubs specifically
# matching the task being run after which it will use the last stub that
# matched
#
#
# allow vs expect
#
# Stubs have two general modes bases on whether the test is making assertions
# on whether function was called. Allow stubs allow the run_* invocation  to
# be called any number of times while expect stubs will fail if no run_*
# invocation matches them. The be_called_times(n) stub method can be used to
# ensure an allow stub is not called more than n times or that an expect stub
# is called exactly n times.
#
# Configuration
#
#  To configure Puppet and Bolt at the beginning of tests, add the following
#  line to your spec_helper.rb:
#
#  BoltSpec::Plans.init
#
#  By default the plan helpers use the modulepath set up for rspec-puppet and
#  an otherwise empty bolt config and inventory. To create your own values for
#  these override the modulepath, config, or inventory methods.
#
#  TODO:
#  - Allow description based stub matching
#  - Better testing of plan errors
#  - Better error collection around call counts. Show what stubs exists and more than a single failure
#  - Allow stubbing with a block(at the double level? As a matched stub?)
#  - package code so that it can be used for testing modules outside of this repo
#  - set subject from describe and provide matchers similar to rspec puppets function tests
#
#  MAYBE TODO?:
#  - allow stubbing for subplans
#  - validate call expectations at the end of the example instead of in run_plan
#  - resultset matchers to help testing canary like plans?
#  - inventory matchers to help testing plans that change inventory
#
# Stubs:
# - allow_command(cmd), expect_command(cmd): expect the exact command
# - allow_script(script), expect_script(script): expect the script as <module>/path/to/file
# - allow_task(task), expect_task(task): expect the named task
# - allow_upload(file), expect_upload(file): expect the identified source file
# - allow_apply_prep: allows `apply_prep` to be invoked in the plan but does not allow modifiers
# - allow_apply: allows `apply` to be invoked in the plan but does not allow modifiers
# - allow_out_message, expect_out_message: expect a message to be passed to out::message (only modifiers are
#   be_called_times(n), with_params(params), and not_be_called)
#
# Stub modifiers:
# - be_called_times(n): if allowed, fail if the action is called more than 'n' times
#                       if expected, fail unless the action is called 'n' times
# - not_be_called: fail if the action is called
# - with_targets(targets): target or list of targets that you expect to be passed to the action
# - with_params(params): list of params and metaparams (or options) that you expect to be passed to the action.
#                        Corresponds to the action's last argument.
# - with_destination(dest): for upload_file, the expected destination path
# - always_return(value): return a Bolt::ResultSet of Bolt::Result objects with the specified value Hash
#                         command and script: only accept 'stdout' and 'stderr' keys
#                         upload: does not support this modifier
# - return_for_targets(targets_to_values): return a Bolt::ResultSet of Bolt::Result objects from the Hash mapping
#                                          targets to their value Hashes
#                                          command and script: only accept 'stdout' and 'stderr' keys
#                                          upload: does not support this modifier
# - return(&block): invoke the block to construct a Bolt::ResultSet. The blocks parameters differ based on action
#                   command: `{ |targets:, command:, params:| ... }`
#                   script: `{ |targets:, script:, params:| ... }`
#                   task: `{ |targets:, task:, params:| ... }`
#                   upload: `{ |targets:, source:, destination:, params:| ... }`
# - error_with(err): return a failing Bolt::ResultSet, with Bolt::Result objects with the identified err hash
#
# Example:
#   describe "my_plan" do
#     it 'should return' do
#       allow_task('my_task').always_return({'result_key' => 10})
#       expect(run_plan('my_plan', { 'param1' => 10 })).to be
#     end
#
#     it 'should call task with param1' do
#       expect_task('my_task').with_params('param1' => 10).always_return({'result_key' => 10})
#       expect(run_plan('my_plan', { 'param1' => 10 })).to eq(10)
#     end
#
#     it 'should call task with param1 once' do
#       expect_task('my_task').with_params('param1' => 10).always_return({'result_key' => 10}).be_called_times(1)
#       expect(run_plan('my_plan', { 'param1' => 10 })).to eq(10)
#     end
#
#     it 'should not_call task with 100' do
#       allow_task('my_task').always_return({'result_key' => 10})
#       # Any call with param1 => 100 will match this since it's added second
#       expect_task('my_task').with_params('param1' => 100).not_be_called
#       expect(run_plan('my_plan', { 'param1' => 10 })).to eq(10)
#     end
#
#     it 'should be called on both node1 and node2' do
#       expect_task('my_task').with_targets(['node1', 'node2']).always_return({'result_key' => 10})
#       expect(run_plan('my_plan', { 'param1' => 10 })).to eq(10)
#     end
#
#     it 'should average results from targets' do
#       expect_task('my_task').return_for_targets({
#         'node1' => {'result_key' => 20},
#         'node2' => {'result_key' => 6} })
#       expect(run_plan('my_plan', { 'param1' => 10 })).to eq(13)
#     end
#
#     it 'should construct a custom return value' do
#       expect_task('my_task').return do |targets:, task:, params:|
#         Bolt::ResultSet.new(targets.map { |targ| Bolt::Result.new(targ, {'result_key' => 10'})})
#       end
#       expect(run_plan('my_plan', { 'param1' => 10 })).to eq(10)
#     end

#     it 'expects multiple messages to out::message' do
#       expect_out_message.be_called_times(2).with_params(message)
#       result = run_plan(plan_name, 'messages' => [message, message])
#       expect(result).to be_ok
#     end
#   end
#
# See spec/bolt_spec/plan_spec.rb for more examples.
module BoltSpec
  module Plans
    include BoltSpec::BoltContext

    def self.init
      # Ensure tasks are enabled when rspec-puppet sets up an environment so we get task loaders.
      # Note that this is probably not safe to do in modules that also test Puppet manifest code.
      Bolt::PAL.load_puppet
      Puppet[:tasks] = true

      # Ensure logger is initialized with Puppet levels so 'notice' works when running plan specs.
      Logging.init :debug, :info, :notice, :warn, :error, :fatal, :any
    end

    # Provided as a class so expectations can be placed on it.
    class MockPuppetDBClient
      attr_reader :config

      def initialize(config)
        @config = config
      end
    end

    def puppetdb_client
      @puppetdb_client ||= MockPuppetDBClient.new(Bolt::PuppetDB::Config.new({}))
    end

    def run_plan(name, params)
      pal = Bolt::PAL.new(config.modulepath, config.hiera_config, config.boltdir.resource_types)
      result = executor.with_plan_allowed_exec(name, params) do
        pal.run_plan(name, params, executor, inventory, puppetdb_client)
      end

      if executor.error_message
        raise executor.error_message
      end

      begin
        executor.assert_call_expectations
      rescue StandardError => e
        raise "#{e.message}\nPlan result: #{result}\n#{e.backtrace.join("\n")}"
      end

      result
    end

<<<<<<< HEAD
    MOCKED_ACTIONS.each do |action|
      # Allowed action stubs can be called up to be_called_times number of times
      define_method :"allow_#{action}" do |object|
        executor.send(:"stub_#{action}", object).add_stub(inventory)
      end

      # Expected action stubs must be called exactly the expected number of times
      # or at least once without be_called_times
      define_method :"expect_#{action}" do |object|
        send(:"allow_#{action}", object).expect_call
      end

      # This stub will catch any action call if there are no stubs specifically for that task
      # This is not OK for plans
      define_method :"allow_any_#{action}" do
        executor.send(:"stub_#{action}", :default).add_stub(inventory)
      end
    end

=======
>>>>>>> 5f5575ac
    def allow_apply_prep
      allow_task('apply_helpers::custom_facts')
      nil
    end

    def allow_apply
      executor.stub_apply
      nil
    end

    def allow_get_resources
      allow_task('apply_helpers::query_resources')
      nil
    end

    # Plan execution does not flow through the executor mocking may make sense but
    # will be a separate effort.
    # def allow_plan(plan_name)

    # intended to be private below here
  end
end<|MERGE_RESOLUTION|>--- conflicted
+++ resolved
@@ -183,28 +183,6 @@
       result
     end
 
-<<<<<<< HEAD
-    MOCKED_ACTIONS.each do |action|
-      # Allowed action stubs can be called up to be_called_times number of times
-      define_method :"allow_#{action}" do |object|
-        executor.send(:"stub_#{action}", object).add_stub(inventory)
-      end
-
-      # Expected action stubs must be called exactly the expected number of times
-      # or at least once without be_called_times
-      define_method :"expect_#{action}" do |object|
-        send(:"allow_#{action}", object).expect_call
-      end
-
-      # This stub will catch any action call if there are no stubs specifically for that task
-      # This is not OK for plans
-      define_method :"allow_any_#{action}" do
-        executor.send(:"stub_#{action}", :default).add_stub(inventory)
-      end
-    end
-
-=======
->>>>>>> 5f5575ac
     def allow_apply_prep
       allow_task('apply_helpers::custom_facts')
       nil
